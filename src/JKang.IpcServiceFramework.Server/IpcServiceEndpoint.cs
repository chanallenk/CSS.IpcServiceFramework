--- conflicted
+++ resolved
@@ -61,11 +61,7 @@
                     IpcResponse response;
                     using (IServiceScope scope = ServiceProvider.CreateScope())
                     {
-<<<<<<< HEAD
-                        response = await GetResponse(request, scope).ConfigureAwait(false);
-=======
                         response = await GetReponse(request, scope, logger).ConfigureAwait(false);
->>>>>>> c060bcb0
                     }
 
                     cancellationToken.ThrowIfCancellationRequested();
@@ -84,11 +80,7 @@
             }
         }
 
-<<<<<<< HEAD
-        protected async Task<IpcResponse> GetResponse(IpcRequest request, IServiceScope scope)
-=======
         protected async Task<IpcResponse> GetReponse(IpcRequest request, IServiceScope scope, ILogger logger)
->>>>>>> c060bcb0
         {
             object service = scope.ServiceProvider.GetService<TContract>();
             if (service == null)
