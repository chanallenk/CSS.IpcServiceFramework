--- conflicted
+++ resolved
@@ -111,14 +111,10 @@
 
                     while (true)
                     {
-<<<<<<< HEAD
                         if (_throttle != null)
                             await _throttle.WaitAsync();
 
-                        TcpClient client = await _listener.AcceptTcpClientAsync();
-=======
                         TcpClient client = await _listener.AcceptTcpClientAsync().ConfigureAwait(false);
->>>>>>> b9061490
 
                         Stream server = client.GetStream();
 
@@ -136,7 +132,6 @@
                             server = ssl;
                         }
 
-<<<<<<< HEAD
                         if (_throttle == null)
                         {
                             await ProcessAsync(server, _logger, cancellationToken);
@@ -148,7 +143,7 @@
                                 {
                                     try
                                     {
-                                        await ProcessAsync(server, _logger, cancellationToken);
+                                        await ProcessAsync(server, _logger, cancellationToken).ConfigureAwait(false);
                                     }
                                     catch when (cancellationToken.IsCancellationRequested) { }
                                     finally
@@ -157,9 +152,6 @@
                                     }
                                 });
                         }
-=======
-                        await ProcessAsync(server, _logger, cancellationToken).ConfigureAwait(false);
->>>>>>> b9061490
                     }
                 }
                 catch when (cancellationToken.IsCancellationRequested)
