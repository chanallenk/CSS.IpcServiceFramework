﻿using System;
using System.Collections.Generic;
using System.Globalization;
using System.Numerics;
using System.Threading.Tasks;

namespace JKang.IpcServiceFramework.IntegrationTests
{
    public interface ITestService
    {
        float AddFloat(float x, float y);
        Complex AddComplex(Complex x, Complex y);
        Complex SumComplexArray(IEnumerable<Complex> input);
        void DoNothing();
        DateTime ParseDate(string value, DateTimeStyles styles);
        byte[] ReverseBytes(byte[] input);
        T GetDefaultValue<T>();
        Task<long> WaitAsync(int milliseconds);
<<<<<<< HEAD
        int ExplicitInterfaceMember();
=======
        void ThrowException(string message);
>>>>>>> c060bcb0
    }
}<|MERGE_RESOLUTION|>--- conflicted
+++ resolved
@@ -16,10 +16,7 @@
         byte[] ReverseBytes(byte[] input);
         T GetDefaultValue<T>();
         Task<long> WaitAsync(int milliseconds);
-<<<<<<< HEAD
         int ExplicitInterfaceMember();
-=======
         void ThrowException(string message);
->>>>>>> c060bcb0
     }
 }