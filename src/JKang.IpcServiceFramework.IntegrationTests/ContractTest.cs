--- conflicted
+++ resolved
@@ -99,12 +99,13 @@
         }
 
         [Fact]
-<<<<<<< HEAD
         public async Task ExplicitInterfaceOperation()
         {
             int actual = await _client.InvokeAsync(x => x.ExplicitInterfaceMember());
             Assert.True(actual == 0);
-=======
+        }
+        
+        [Fact]
         public async Task ThrowException()
         {
             try
@@ -116,7 +117,6 @@
                 Assert.Contains("This was forced", ex.Message);
                 Assert.DoesNotContain(IpcServerException.ServerFailureDetails, ex.ToString());
             }
->>>>>>> c060bcb0
         }
 
         public void Dispose()
